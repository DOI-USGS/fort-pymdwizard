#!/usr/bin/env python
# -*- coding: utf8 -*-
"""
License:            Creative Commons Attribution 4.0 International (CC BY 4.0)
                    http://creativecommons.org/licenses/by/4.0/

PURPOSE
------------------------------------------------------------------------------
Provide a pyqt widget for a SRCInfo <srcinfo> section


SCRIPT DEPENDENCIES
------------------------------------------------------------------------------
    None


U.S. GEOLOGICAL SURVEY DISCLAIMER
------------------------------------------------------------------------------
Any use of trade, product or firm names is for descriptive purposes only and
does not imply endorsement by the U.S. Geological Survey.

Although this information product, for the most part, is in the public domain,
it also contains copyrighted material as noted in the text. Permission to
reproduce copyrighted items for other than personal use must be secured from
the copyright owner.

Although these data have been processed successfully on a computer system at
the U.S. Geological Survey, no warranty, expressed or implied is made
regarding the display or utility of the data on any other system, or for
general or scientific purposes, nor shall the act of distribution constitute
any such warranty. The U.S. Geological Survey shall not be held liable for
improper or incorrect use of the data described and/or contained herein.

Although this program has been used by the U.S. Geological Survey (USGS), no
warranty, expressed or implied, is made by the USGS or the U.S. Government as
to the accuracy and functioning of the program and related program material
nor shall the fact of distribution constitute any such warranty, and no
responsibility is assumed by the USGS in connection therewith.
------------------------------------------------------------------------------
"""

from lxml import etree

from PyQt5.QtGui import QPainter, QFont, QPalette, QBrush, QColor, QPixmap
from PyQt5.QtWidgets import QMainWindow, QApplication, QDialog, QMessageBox
from PyQt5.QtWidgets import QWidget, QLineEdit, QSizePolicy, QComboBox, QTableView, QFormLayout, QLabel
from PyQt5.QtWidgets import QHBoxLayout, QVBoxLayout, QPlainTextEdit, QRadioButton, QFrame
from PyQt5.QtWidgets import QStyleOptionHeader, QHeaderView, QStyle, QScrollArea, QGroupBox
from PyQt5.QtCore import QAbstractItemModel, QModelIndex, QSize, QRect, QPoint



from pymdwizard.core import utils
from pymdwizard.core import xml_utils

from pymdwizard.gui.wiz_widget import WizardWidget
from pymdwizard.gui.ui_files import UI_SRCInfo #
from pymdwizard.gui.single_date import SingleDate
from pymdwizard.gui.Citation import Citation
from pymdwizard.gui.timeperd import Timeperd



class SRCInfo(WizardWidget): #

    drag_label = "SRCInfo <srcinfo>"


    def build_ui(self):
        """
        Build and modify this widget's GUI

        Returns
        -------
        None
        """
        self.ui = UI_SRCInfo.Ui_Form()
        self.ui.setupUi(self)
        self.timeperd = Timeperd()
        self.citation = Citation(parent=self, include_lwork=False)


        self.citation.ui.fgdc_lworkcit.deleteLater()
        self.ui.frame_citation.layout().addWidget(self.citation)
        self.ui.frame_timeperd.layout().addWidget(self.timeperd)

        self.setup_dragdrop(self)




    def connect_events(self):
        """
        Connect the appropriate GUI components with the corresponding functions

        Returns
        -------
        None
        """



    def dragEnterEvent(self, e):
        """
        Only accept Dragged items that can be converted to an xml object with
        a root tag called 'srcinfo'

        Parameters
        ----------
        e : qt event

        Returns
        -------
        None

        """
        print("pc drag enter")
        mime_data = e.mimeData()
        if e.mimeData().hasFormat('text/plain'):
            parser = etree.XMLParser(ns_clean=True, recover=True, encoding='utf-8')
            element = etree.fromstring(mime_data.text(), parser=parser)
            if element.tag == 'srcinfo':
                e.accept()
        else:
            e.ignore()


         
                
    def _to_xml(self):
        """
        encapsulates the QLineEdit text in an element tag

        Returns
        -------
        srcinfo element tag in xml tree
        """
        srcinfo = xml_utils.xml_node('srcinfo')
        srccite = xml_utils.xml_node('srccite', parent_node=srcinfo)

        cite = self.citation._to_xml()
        srccite.append(cite)

        srcscale = xml_utils.xml_node('srcscale',
                                      text = self.ui.fgdc_srcscale.text(),
                                      parent_node=srcinfo)
        typesrc = xml_utils.xml_node('typesrc',
                                      text = self.ui.fgdc_typesrc.currentText(),
                                      parent_node=srcinfo)

        srctime = xml_utils.xml_node('srctime', parent_node=srcinfo)
        time = self.timeperd._to_xml()
        timeinfo = time.xpath('/timeperd/timeinfo')[0]
        srctime.append(timeinfo)

        cur = time.xpath('/timeperd/current')[0]
        cur.tag = 'srccurr'
        srctime.append(cur)

        srccitea = xml_utils.xml_node('srccitea',
                                      text = self.ui.fgdc_srccitea.text(),
                                      parent_node=srcinfo)

        srccontr = xml_utils.xml_node('srccontr',
                                      text = self.ui.fgdc_srccontr.text(),
                                      parent_node=srcinfo)

        return srcinfo

    def _from_xml(self, srcinfo):
        """
        parses the xml code into the relevant srcinfo elements

        Parameters
        ----------
        srcinfo - the xml element status and its contents

        Returns
        -------
        None
        """
        try:
            if srcinfo.tag == "srcinfo":
<<<<<<< HEAD
                # print srcinfo.tag
=======
>>>>>>> e9489a0f
                utils.populate_widget(self, srcinfo)
                srccite = srcinfo.xpath('srccite')[0]
                citeinfo = srccite.xpath('citeinfo')[0]
            elif srcinfo.tag != 'srcinfo':
                print("The tag is not 'srcinfo'")
                return


            utils.populate_widget_element(self.citation.ui.fgdc_title, citeinfo, 'title')

            utils.populate_widget_element(self.citation.ui.pubdate_widget.ui.lineEdit,
                                          citeinfo, 'pubdate')

            self.citation.fgdc_origin.clear_widgets()
            if citeinfo.findall("origin"):
                for origin in citeinfo.findall('origin'):
                    origin_widget = self.citation.fgdc_origin.add_another()
                    origin_widget.added_line.setText(origin.text)
            else:
                self.citation.fgdc_origin.add_another()

            self.citation.onlink_list.clear_widgets()
            if citeinfo.findall("onlink"):
                for onlink in citeinfo.findall('onlink'):
                    onlink_widget = self.citation.onlink_list.add_another()
                    onlink_widget.added_line.setText(onlink.text)
            else:
                self.citation.onlink_list.add_another()

            if citeinfo.xpath('serinfo'):
                self.citation.ui.radio_seriesyes.setChecked(True)
                sername = srcinfo.xpath('srccite/citeinfo/serinfo/sername')[0].text
                self.citation.ui.fgdc_sername.setText(str(sername))
                issue = srcinfo.xpath('srccite/citeinfo/serinfo/issue')[0].text
                self.citation.ui.fgdc_issue.setText(str(issue))
            else:
                self.citation.ui.radio_seriesyes.setChecked(False)

            if citeinfo.xpath('pubinfo'):
                self.citation.ui.radio_pubinfoyes.setChecked(True)
                pubplace = srcinfo.xpath('srccite/citeinfo/pubinfo/pubplace')[0].text
                self.citation.ui.fgdc_pubplace.setText(str(pubplace))
                publish = srcinfo.xpath('srccite/citeinfo/pubinfo/publish')[0].text
                self.citation.ui.fgdc_publish.setText(str(publish))
            else:
                self.citation.ui.radio_pubinfoyes.setChecked(False)



            utils.populate_widget_element(self.ui.fgdc_srcscale, srcinfo, 'srcscale')

            typesrc = srcinfo.xpath('typesrc/text()')
            typesrc_text = str(typesrc[0])
            self.findChild(QComboBox, "fgdc_typesrc").setCurrentText(typesrc_text)

            utils.populate_widget_element(self.ui.fgdc_srccitea, srcinfo, 'srccitea')

            utils.populate_widget_element(self.ui.fgdc_srccontr, srcinfo, 'srccontr')


            if srcinfo.xpath('srctime'):
                timeperd = etree.Element('timeperd')
                timeinfo = srcinfo.xpath('srctime/timeinfo')[0]
                srccurr = srcinfo.xpath('srctime/srccurr')[0]
                srccurr.tag = 'current'
<<<<<<< HEAD
                # print srccurr
                timeperd.append(timeinfo)
                timeperd.append(srccurr)
                self.timeperd._from_xml(timeperd)
                # print timeperd
                #self.timeperd._from_xml(timeperd)
=======
                timeperd.append(timeinfo)
                timeperd.append(srccurr)
                self.timeperd._from_xml(timeperd)
>>>>>>> e9489a0f



        except KeyError:
            pass


if __name__ == "__main__":
    utils.launch_widget(SRCInfo,
                        "SRCInfo testing")
<|MERGE_RESOLUTION|>--- conflicted
+++ resolved
@@ -181,10 +181,6 @@
         """
         try:
             if srcinfo.tag == "srcinfo":
-<<<<<<< HEAD
-                # print srcinfo.tag
-=======
->>>>>>> e9489a0f
                 utils.populate_widget(self, srcinfo)
                 srccite = srcinfo.xpath('srccite')[0]
                 citeinfo = srccite.xpath('citeinfo')[0]
@@ -195,7 +191,7 @@
 
             utils.populate_widget_element(self.citation.ui.fgdc_title, citeinfo, 'title')
 
-            utils.populate_widget_element(self.citation.ui.pubdate_widget.ui.lineEdit,
+            utils.populate_widget_element(self.citation.ui.fgdc_pubdate.ui.lineEdit,
                                           citeinfo, 'pubdate')
 
             self.citation.fgdc_origin.clear_widgets()
@@ -250,18 +246,9 @@
                 timeinfo = srcinfo.xpath('srctime/timeinfo')[0]
                 srccurr = srcinfo.xpath('srctime/srccurr')[0]
                 srccurr.tag = 'current'
-<<<<<<< HEAD
-                # print srccurr
                 timeperd.append(timeinfo)
                 timeperd.append(srccurr)
                 self.timeperd._from_xml(timeperd)
-                # print timeperd
-                #self.timeperd._from_xml(timeperd)
-=======
-                timeperd.append(timeinfo)
-                timeperd.append(srccurr)
-                self.timeperd._from_xml(timeperd)
->>>>>>> e9489a0f
 
 
 
