--- conflicted
+++ resolved
@@ -95,25 +95,7 @@
         self.datacredit = DataCredit(parent=self)
         self.descriptor = Descriptor(parent=self)
 
-
         self.ui.frame_citation.layout().addWidget(self.citation)
-<<<<<<< HEAD
-        left_layout = self.ui.two_column_left.layout()
-        right_layout = self.ui.two_column_right.layout()
-        left_layout.insertWidget(left_layout.count() - 1, self.ptcontac)
-        left_layout.insertWidget(left_layout.count() - 1, self.taxonomy)
-        left_layout.insertWidget(left_layout.count() - 1, self.access)
-        left_layout.insertWidget(left_layout.count() - 1, self.use)
-        left_layout.insertWidget(left_layout.count() - 1, self.status)
-
-        right_layout = self.ui.two_column_right.layout()
-        right_layout.insertWidget(right_layout.count() - 1, self.keywords)
-        right_layout.insertWidget(right_layout.count() - 1, self.metadatadate)
-        # right_layout.insertWidget(right_layout.count() - 1, self.ptcontac)
-        # right_layout.insertWidget(right_layout.count() - 1, self.ptcontac)
-        # right_layout.insertWidget(right_layout.count() - 1, self.ptcontac)
-
-=======
         self.ui.two_column_left.layout().addWidget(self.ptcontac, 0)
         self.ui.two_column_right.layout().addWidget(self.keywords, 1)
         self.ui.two_column_left.layout().addWidget(self.taxonomy)
@@ -130,7 +112,6 @@
         #
         # spacerItem2 = QSpacerItem(24, 10, QSizePolicy.Preferred, QSizePolicy.Expanding)
         # self.ui.two_column_right.layout().addItem(spacerItem2)
->>>>>>> 19961cad
 
 
     def dragEnterEvent(self, e):
