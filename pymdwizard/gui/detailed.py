--- conflicted
+++ resolved
@@ -191,12 +191,8 @@
                 shape_attr.populate_domain_content(3)
                 shape_attr.ui.fgdc_attrdef.setPlainText('Feature geometry.')
                 utils.set_text(shape_attr.ui.fgdc_attrdefs, 'ESRI')
-<<<<<<< HEAD
-                shape_attr.domain.ui.fgdc_udom.setPlainText("The spatial entity type of the features.")
+                shape_attr.domain.ui.fgdc_udom.setPlainText("Coordinates defining the features.")
                 shape_attr.store_current_content()
-=======
-                shape_attr.domain.ui.fgdc_udom.setPlainText("Coordinates defining the features.")
->>>>>>> eabebacf
                 shape_attr.supersize_me()
                 shape_attr.store_current_content()
                 shape_attr.regularsize_me()
