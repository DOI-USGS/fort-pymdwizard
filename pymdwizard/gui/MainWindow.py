--- conflicted
+++ resolved
@@ -967,34 +967,6 @@
         """
 
 
-<<<<<<< HEAD
-        install_dir = utils.get_install_dname()
-        if ret == 0:
-            jupyter_dname = os.path.join(install_dir, 'examples')
-        elif ret == 1:
-            settings = QSettings('USGS', 'pymdwizard')
-            last_jupyter_dname = settings.value('last_jupyter_dname')
-
-            if last_jupyter_dname is None:
-                last_jupyter_dname = os.path.join(install_dir, 'examples')
-            jupyter_dname = QFileDialog.getExistingDirectory(self, "Select Directory to launch Jupyter from",
-                                                             last_jupyter_dname)
-            if jupyter_dname:
-                settings.setValue('last_jupyter_dname', jupyter_dname)
-            else:
-                return
-        else:
-            return
-
-        root_dir = utils.get_install_dname('root')
-        python_dir = utils.get_install_dname('python')
-        jupyterexe = os.path.join(python_dir, "scripts", "jupyter.exe")
-
-        if os.path.exists(jupyterexe) and os.path.exists(root_dir):
-
-            my_env = os.environ.copy()
-            my_env["PYTHONPATH"] = os.path.join(root_dir, "Python36_64")
-=======
         settings = QSettings('USGS', 'pymdwizard')
         last_kernel = settings.value('last_kernel', '')
         jupyter_dnames = settings.value('jupyter_dnames', [])
@@ -1012,7 +984,6 @@
     def update_jupyter_dnames(self, kernel, dname):
         settings = QSettings('USGS', 'pymdwizard')
         jupyter_dnames = settings.value('jupyter_dnames', [])
->>>>>>> 1f4c4498
 
         try:
             jupyter_dnames.remove(dname)
