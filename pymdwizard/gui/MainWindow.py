--- conflicted
+++ resolved
@@ -93,11 +93,8 @@
 from pymdwizard.gui.error_list import ErrorList
 from pymdwizard.gui.wiz_widget import WizardWidget
 from pymdwizard.gui.jupyterstarter import JupyterStarter
-<<<<<<< HEAD
 from pymdwizard.gui.settings import Settings
-=======
 from pymdwizard.gui.sb_locator import SBLocator
->>>>>>> a48c75aa
 from pymdwizard import __version__
 
 import sip
@@ -207,9 +204,9 @@
         self.ui.actionSpatial.triggered.connect(self.use_spatial)
         self.ui.actionEntity_and_Attribute.triggered.connect(self.use_eainfo)
         self.ui.actionDistribution.triggered.connect(self.use_distinfo)
-<<<<<<< HEAD
         self.ui.actionSpelling_flag.triggered.connect(self.spelling_switch_triggered)
         self.ui.anacondaprompt.triggered.connect(self.anacondaprompt)
+        self.ui.actionOpen_sb.triggered.connect(self.open_sb_file)
 
     def anacondaprompt(self):
 
@@ -223,6 +220,7 @@
             pydir = utils.get_install_dname('python')
             my_env["PATH"] = ";".join([os.path.join(pydir, "Scripts", "conda_exes"),
                                        my_env["PATH"]])
+            self.ui.actionOpen_sb.triggered.connect(self.open_sb_file)
             activatebat = os.path.join(pydir, "Scripts", "conda_exe", "activate.bat")
 
             msg = "This is experimental functionality used for opening an Anaconda command prompt set to"
@@ -235,9 +233,7 @@
         else:
             msg = "This experimental functionality not yet implemented for Mac or Linux builds"
             QMessageBox.warning(self, "Not implemented", msg)
-=======
-        self.ui.actionOpen_sb.triggered.connect(self.open_sb_file)
->>>>>>> a48c75aa
+
 
     def open_recent_file(self):
         """
@@ -290,9 +286,6 @@
             self.set_current_file(fname)
             self.update_recent_file_actions()
 
-<<<<<<< HEAD
-    def load_file(self, fname, check_for_changes=True):
-=======
     def open_sb_file(self, hash=None):
         """
         download a
@@ -307,8 +300,7 @@
         """
         self.sb_locator.show()
 
-    def load_file(self, fname):
->>>>>>> a48c75aa
+    def load_file(self, fname, check_for_changes=True):
         """
         load a file's content into the application.
 
