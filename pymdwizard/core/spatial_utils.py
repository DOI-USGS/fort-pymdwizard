--- conflicted
+++ resolved
@@ -183,7 +183,6 @@
     target = srs.CloneGeogCS()
     target.SetAxisMappingStrategy(osr.OAMS_TRADITIONAL_GIS_ORDER)
 
-<<<<<<< HEAD
     try:
         spatialRef = layer.GetSpatialRef()
         spatialRef.ExportToProj4()
@@ -191,11 +190,6 @@
         spref = spatialRef.GetAuthorityCode(None)
     except:
         pass
-=======
-    spatialRef = layer.GetSpatialRef()
-    spatialRef.ExportToProj4()
-    spatialRef.AutoIdentifyEPSG()
->>>>>>> 28ec542c
     
     west, east, south, north = calculate_max_bounds(min_x, max_x, min_y, max_y, srs, target)
 
