--- conflicted
+++ resolved
@@ -5,25 +5,6 @@
     "description": "Tool for editing and validating FGDC metadata records.",
     "version": "2.0.8",
     "status": "Production",
-<<<<<<< HEAD
-
-    "permissions": {
-      "usageType": "openSource",
-      "licenses": [
-        {
-          "name": "Creative Commons Attribution 4.0 International",
-          "URL": "https://code.usgs.gov/usgs/fort-pymdwizard/-/raw/v2.0.7/LICENSE.md"
-        }
-      ]
-    },
-
-    "homepageURL": "https://code.usgs.gov/usgs/fort-pymdwizard/-/tree/v2.0.8",
-    "downloadURL": "https://code.usgs.gov/usgs/fort-pymdwizard/-/archive/v2.0.8/fort-pymdwizard-v2.0.7.zip",
-    "disclaimerURL": "https://code.usgs.gov/usgs/fort-pymdwizard/-/raw/v2.0.8/DISCLAIMER.md",
-    "repositoryURL": "https://code.usgs.gov/usgs/fort-pymdwizard/-/tree/v2.0.8",
-    "vcs": "git",
-
-=======
 
     "permissions": {
       "usageType": "openSource",
@@ -41,7 +22,6 @@
     "repositoryURL": "https://code.usgs.gov/usgs/fort-pymdwizard/-/tree/v2.0.8",
     "vcs": "git",
 
->>>>>>> a88f00dd
     "laborHours": 0,
 
     "tags": [
@@ -60,21 +40,12 @@
     ],
 
     "contact": {
-<<<<<<< HEAD
-      "name": "Kyle Enns",
-      "email": "kenns@usgs.gov"
-    },
-
-    "date": {
-      "metadataLastUpdated": "2023-01-10"
-=======
       "name": "Tamar Norkin",
       "email": "tnorkin@usgs.gov"
     },
 
     "date": {
       "metadataLastUpdated": "2024-08-15"
->>>>>>> a88f00dd
     }
   }
   {
