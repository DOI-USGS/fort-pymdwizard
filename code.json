--- conflicted
+++ resolved
@@ -1,13 +1,3 @@
-<<<<<<< HEAD
-{
-  "name": "Metadata Wizard",
-  "organization": "U.S. Geological Survey",
-  "description": "Tool for editing and validating FGDC metadata records",
-  "status": "Provisional Software",
-  "homepage": "https://usgs.github.io/fort-pymdwizard/",
-  "downloadURL": "https://github.com/usgs/best-practices/archive/master.zip",
-  "version": "2.0.7", 
-=======
 [
   {
     "name": "Metadata Wizard",
@@ -17,7 +7,6 @@
     "status": "Release Candidate",
     "homepage": "https://usgs.github.io/fort-pymdwizard/",
     "downloadURL": "https://github.com/usgs/fort-pymdwizard/archive/refs/heads/master.zip",
->>>>>>> ee6956b5
 
     "openSourceProject": 1,
     "license": "https://github.com/usgs/fort-pymdwizard/blob/master/LICENSE.md",
